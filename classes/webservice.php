--- conflicted
+++ resolved
@@ -227,11 +227,8 @@
                         throw new zoom_api_retry_failed_exception($response->message, $response->code);
                     }
                     $header = $curl->getResponse();
-<<<<<<< HEAD
-=======
                     // Header can have mixed case, normalize it.
                     $header = array_change_key_case($header, CASE_LOWER);
->>>>>>> 1deea5f6
                     $timediff = array_key_exists('retry-after', $header) ? (strtotime($header['retry-after']) - time()) : 1;
                     if ($timediff > self::MAX_RETRY_WAIT) {
                         throw new zoom_api_retry_failed_exception($response->message, $response->code);
