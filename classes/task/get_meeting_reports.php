--- conflicted
+++ resolved
@@ -564,11 +564,7 @@
 
         // Dashboard API has duration as H:M:S while report has it in minutes.
         $timeparts = explode(':', $meeting->duration);
-<<<<<<< HEAD
-        
-=======
-
->>>>>>> 5f520436
+
         // Convert duration into minutes.
         if (count($timeparts) === 1) {
             // Time is already in minutes.
@@ -578,11 +574,7 @@
             $normalizedmeeting->duration = $timeparts[0];
         } else {
             // Time is in HH:MM:SS format.
-<<<<<<< HEAD
-            $normalizedmeeting->duration = 60*$timeparts[0] + $timeparts[1];
-=======
             $normalizedmeeting->duration = 60 * $timeparts[0] + $timeparts[1];
->>>>>>> 5f520436
         }
 
         // Copy values that are named differently.
