language: php

addons:
  postgresql: '9.6'

services:
  - mysql
  - postgresql
  - docker

cache:
  directories:
    - $HOME/.composer/cache
    - $HOME/.npm

env:
  global:
<<<<<<< HEAD
    - PHPDOC_IGNORE_PATHS=jwt,tests/webservice_tests.php
=======
    - PHPDOC_IGNORE_PATHS=jwt
>>>>>>> e445c729
    - MUSTACHE_IGNORE_PATHS=templates/mobile_view_page.mustache

jobs:
  include:
    - php: 7.4
      env: DB=mysqli MOODLE_BRANCH=master
    - php: 7.4
      env: DB=pgsql MOODLE_BRANCH=master
    - php: 7.4
      env: DB=mysqli MOODLE_BRANCH=MOODLE_310_STABLE
    - php: 7.4
      env: DB=pgsql MOODLE_BRANCH=MOODLE_310_STABLE
    - php: 7.4
      env: DB=pgsql MOODLE_BRANCH=MOODLE_310_STABLE
    - php: 7.3
      env: DB=mysqli MOODLE_BRANCH=MOODLE_39_STABLE
    - php: 7.3
      env: DB=pgsql MOODLE_BRANCH=MOODLE_39_STABLE
    - php: 7.3
      env: DB=mysqli MOODLE_BRANCH=MOODLE_38_STABLE
    - php: 7.3
      env: DB=pgsql MOODLE_BRANCH=MOODLE_38_STABLE
    - php: 7.2
      env: DB=mysqli MOODLE_BRANCH=MOODLE_35_STABLE
    - php: 7.2
      env: DB=pgsql MOODLE_BRANCH=MOODLE_35_STABLE
    - php: 7.1
      env: DB=mysqli MOODLE_BRANCH=MOODLE_35_STABLE
    - php: 7.1
      env: DB=pgsql MOODLE_BRANCH=MOODLE_35_STABLE

before_install:
  - phpenv config-rm xdebug.ini
  - cd ../..
  - composer create-project -n --no-dev --prefer-dist moodlehq/moodle-plugin-ci ci ^3
  - export PATH="$(cd ci/bin; pwd):$(cd ci/vendor/bin; pwd):$PATH"

install:
  - moodle-plugin-ci install

script:
  - moodle-plugin-ci phplint
  - moodle-plugin-ci phpcpd
  - moodle-plugin-ci phpmd
  - moodle-plugin-ci codechecker
  - moodle-plugin-ci validate
  - moodle-plugin-ci savepoints
  - moodle-plugin-ci mustache
  - moodle-plugin-ci grunt || [ \
        "$MOODLE_BRANCH" != 'master' -a \
        "$MOODLE_BRANCH" != 'MOODLE_310_STABLE' -a \
        "$MOODLE_BRANCH" != 'MOODLE_39_STABLE' ]
  - moodle-plugin-ci phpdoc
  - moodle-plugin-ci phpunit
  - moodle-plugin-ci behat<|MERGE_RESOLUTION|>--- conflicted
+++ resolved
@@ -15,11 +15,7 @@
 
 env:
   global:
-<<<<<<< HEAD
-    - PHPDOC_IGNORE_PATHS=jwt,tests/webservice_tests.php
-=======
     - PHPDOC_IGNORE_PATHS=jwt
->>>>>>> e445c729
     - MUSTACHE_IGNORE_PATHS=templates/mobile_view_page.mustache
 
 jobs:
